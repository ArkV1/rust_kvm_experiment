use eframe::egui;
use std::sync::mpsc::{channel, Sender, Receiver};
use std::thread::{self, JoinHandle};
<<<<<<< HEAD
use std::env; // Added for Wayland detection
=======
use std::net::TcpStream; // Added for TCP connection
>>>>>>> 8d7bb7e9

// Import rdev types needed for the listener functionality
// (These were previously commented out at the bottom or in a different scope)
use rdev::{listen, Event as RdevEvent, EventType as RdevEventType, Key as RdevKey, Button as RdevButton};
use serde::{Serialize, Deserialize};
use local_ip_address::local_ip; // Added for local IP

// --- Network Message Definitions ---
#[derive(Serialize, Deserialize, Debug, Clone)]
pub enum NetworkKvmMessage {
    Heartbeat,
    Event(SerializableRdevEvent),
    // We might add other message types later, e.g., ClipboardData, ConfigSync
}

// rdev::Event itself is not directly Serialize/Deserialize friendly due to nested types
// that might not implement it or are platform specific in ways serde struggles with easily.
// We create a simplified, serializable version.
#[derive(Serialize, Deserialize, Debug, Clone)]
pub struct SerializableRdevEvent {
    // pub time: SystemTime, // SystemTime can be tricky to serialize consistently across platforms/serde formats.
                           // We might add a timestamp later if needed, perhaps as u64 millis.
    pub name: Option<String>, // Corresponds to rdev::Event.name
    pub event_type: SerializableRdevEventType, // Corresponds to rdev::Event.event_type
}

#[derive(Serialize, Deserialize, Debug, Clone)] pub enum SerializableRdevEventType {
    KeyPress(RdevKey),
    KeyRelease(RdevKey),
    ButtonPress(RdevButton),
    ButtonRelease(RdevButton),
    MouseMove { x: f64, y: f64 },
    Wheel { delta_x: i64, delta_y: i64 },
    Unknown { code: u32, event_type_code: u16 }, // Represents an event we couldn't specifically map
}

// Helper to convert from rdev::Event to SerializableRdevEvent
impl From<RdevEvent> for SerializableRdevEvent {
    fn from(event: RdevEvent) -> Self {
        SerializableRdevEvent {
            name: event.name,
            event_type: match event.event_type {
                RdevEventType::KeyPress(k) => SerializableRdevEventType::KeyPress(k),
                RdevEventType::KeyRelease(k) => SerializableRdevEventType::KeyRelease(k),
                RdevEventType::ButtonPress(b) => SerializableRdevEventType::ButtonPress(b),
                RdevEventType::ButtonRelease(b) => SerializableRdevEventType::ButtonRelease(b),
                RdevEventType::MouseMove { x, y } => SerializableRdevEventType::MouseMove { x, y },
                RdevEventType::Wheel { delta_x, delta_y } => SerializableRdevEventType::Wheel { delta_x, delta_y },
                // RdevEventType::Unknown is not a variant with {code, event_type}. 
                // We catch all other rdev event types here.
                other => {
                    println!("Warning: Unhandled rdev::EventType {:?}. Mapping to generic Unknown.", other);
                    SerializableRdevEventType::Unknown { code: 0, event_type_code: 0 } // Placeholder codes
                }
            },
        }
    }
}
// --- End Network Message Definitions ---

// Define a message type to send from the rdev thread to the GUI thread
#[derive(Debug)]
enum RdevThreadMessage {
    Event(RdevEvent),
    Error(String),
    Started { width: u32, height: u32 },
    // Stopped, // Removed as it's not currently used and causes a dead_code warning
}

// --- New messages for Connection Thread ---
#[derive(Debug)]
enum ConnectionThreadMessage {
    Connected(TcpStream),
    ConnectionFailed(String),
    Disconnected,
}
// --- End Connection Thread Messages ---

// Helper function to check for Wayland environment
fn is_running_on_wayland() -> bool {
    env::var("WAYLAND_DISPLAY").is_ok()
}

struct MyApp {
    value: i32, // Placeholder
    macos_accessibility_granted: Option<bool>,

    rdev_listener_handle: Option<JoinHandle<()>>,
    rdev_thread_tx: Option<Sender<RdevThreadMessage>>, // To send control messages TO the rdev thread (e.g., shutdown)
    rdev_gui_rx: Option<Receiver<RdevThreadMessage>>,   // To receive messages FROM the rdev thread in the GUI
    listener_status: String,
    last_event_summary: String, // To display a summary of the last received event

    // New fields for screen edge detection
    screen_width: u32,
    screen_height: u32,
    current_mouse_x: f64,
    current_mouse_y: f64,
    edge_status: String,

    // New fields for networking placeholder
    my_local_ip: String, // To display own IP
    peer_address_input: String, // For IP or future Peer ID
    connection_status: String, // e.g., Disconnected, Connecting, Connected to <Peer>
    is_connected: bool, // Simple flag for now

    // New fields for TCP connection management
    tcp_stream: Option<TcpStream>,
    connection_thread_handle: Option<JoinHandle<()>>,
    // No specific sender needed TO the connection thread yet, it's fire-and-forget to connect.
    connection_gui_rx: Option<Receiver<ConnectionThreadMessage>>,
}

impl Default for MyApp {
    fn default() -> Self {
        let local_ip_string = match local_ip() {
            Ok(ip) => ip.to_string(),
            Err(e) => format!("Error getting local IP: {}", e),
        };

        Self {
            value: 0,
            macos_accessibility_granted: None,
            rdev_listener_handle: None,
            rdev_thread_tx: None,
            rdev_gui_rx: None,
            listener_status: "Listener not started.".to_string(),
            last_event_summary: "No events received yet.".to_string(),
            screen_width: 0, // Will be updated when listener starts
            screen_height: 0,
            current_mouse_x: 0.0,
            current_mouse_y: 0.0,
            edge_status: "Mouse not at edge".to_string(),
            my_local_ip: local_ip_string, // Initialize with local IP
            peer_address_input: String::new(),
            connection_status: "Disconnected".to_string(),
            is_connected: false,
            tcp_stream: None,
            connection_thread_handle: None,
            connection_gui_rx: None,
        }
    }
}

impl eframe::App for MyApp {
    fn update(&mut self, ctx: &egui::Context, _frame: &mut eframe::Frame) {
        // Check for messages from the rdev thread on each UI update
        if let Some(rx) = &self.rdev_gui_rx {
            // Use try_recv for non-blocking check
            while let Ok(message) = rx.try_recv() {
                match message {
                    RdevThreadMessage::Event(event) => {
                        // Convert to serializable event for potential network sending
                        let _serializable_event = SerializableRdevEvent::from(event.clone());
                        // For now, just update local summary and mouse state
                        let mut summary = format!("Event: {:?}", event.event_type);
                        if let Some(name) = event.name {
                            summary.push_str(&format!(" ({})", name));
                        }
                        self.last_event_summary = summary;

                        if let RdevEventType::MouseMove { x, y } = event.event_type {
                            self.current_mouse_x = x;
                            self.current_mouse_y = y;

                            // Check for screen edge
                            if self.screen_width > 0 && self.screen_height > 0 { // Ensure screen dimensions are known
                                let at_left = x <= 1.0;
                                let at_right = x >= (self.screen_width as f64 - 2.0); // -1 or -2 to be safe
                                let at_top = y <= 1.0;
                                let at_bottom = y >= (self.screen_height as f64 - 2.0);

                                if at_left {
                                    self.edge_status = "Mouse at LEFT edge".to_string();
                                } else if at_right {
                                    self.edge_status = "Mouse at RIGHT edge".to_string();
                                } else if at_top {
                                    self.edge_status = "Mouse at TOP edge".to_string();
                                } else if at_bottom {
                                    self.edge_status = "Mouse at BOTTOM edge".to_string();
                                } else {
                                    self.edge_status = "Mouse not at edge".to_string();
                                }
                            }
                        }
                        // TODO: If self.is_connected and edge is hit, attempt to send _serializable_event
                        // to the connected peer (conceptual for now).
                        // if self.is_connected && (self.edge_status.contains("LEFT") || self.edge_status.contains("RIGHT") || /* ... */) {
                        //     println!("NETWORK_TODO: Send {:?} to peer", _serializable_event);
                        // }
                    }
                    RdevThreadMessage::Error(err_msg) => {
                        self.listener_status = format!("Error: {}", err_msg);
                        self.last_event_summary = "An error occurred.".to_string();
                        // Ensure we clean up if the thread stops due to an error
                        if self.rdev_listener_handle.is_some() {
                            self.rdev_listener_handle.take().unwrap().join().ok(); // Join the thread
                        }
                        self.rdev_thread_tx = None; // Clear sender as thread is gone
                        // GUI receiver (self.rdev_gui_rx) is left to drain any pending messages
                    }
                    RdevThreadMessage::Started { width, height } => {
                        self.listener_status = "Listener active.".to_string();
                        // Get screen dimensions when listener starts
                        self.screen_width = width;
                        self.screen_height = height;
                        self.last_event_summary = format!("Screen: {}x{}", width, height); // Update summary
                    }
                    // RdevThreadMessage::Stopped was here
                }
            }
        }

        // Check for messages from the Connection thread
        if let Some(rx) = &self.connection_gui_rx {
            while let Ok(message) = rx.try_recv() {
                match message {
                    ConnectionThreadMessage::Connected(stream) => {
                        self.tcp_stream = Some(stream);
                        self.is_connected = true;
                        self.connection_status = format!("Successfully connected to {}", self.peer_address_input);
                        println!("TCP Connection established with: {}", self.peer_address_input);
                        if let Some(handle) = self.connection_thread_handle.take() {
                            handle.join().expect("Connection thread failed to join");
                        }
                    }
                    ConnectionThreadMessage::ConnectionFailed(err_msg) => {
                        self.is_connected = false;
                        self.connection_status = format!("Connection failed: {}", err_msg);
                        eprintln!("TCP Connection failed: {}", err_msg);
                        if let Some(handle) = self.connection_thread_handle.take() {
                            handle.join().expect("Connection thread failed to join (after error)");
                        }
                    }
                    ConnectionThreadMessage::Disconnected => {
                        self.is_connected = false;
                        self.tcp_stream = None; // Ensure stream is cleared
                        self.connection_status = "Disconnected by peer or error during operation.".to_string();
                        println!("TCP Disconnected (message from hypothetical read/write thread).");
                        // In future, if a read/write thread signals this, we might also join its handle here.
                    }
                }
            }
        }

        egui::CentralPanel::default().show(ctx, |ui| {
            ui.heading("Rust KVM Experiment");
            ui.horizontal(|ui| {
                ui.label("Placeholder value:");
                ui.add(egui::DragValue::new(&mut self.value));
            });

            ui.separator();

            // macOS Accessibility Check
            if cfg!(target_os = "macos") {
                if self.macos_accessibility_granted.is_none() {
                    // Attempt a check if unknown.
                    // For a real check, we'd try a minimal rdev operation here
                    // or use a specific macOS API if available.
                    // This is a placeholder for the actual check logic.
                    // Let\'s simulate a check for now.
                    // In a real scenario, this might involve trying to rdev::listen
                    // in a non-blocking way or using another method.
                    // For now, we'll assume we need to guide the user if it\'s the first run or unknown.
                    ui.label("Checking macOS Accessibility permissions...");
                    // Placeholder: In a real app, you'd call a function here that tries
                    // to use rdev or a macOS API to determine status.
                    // For this example, let\'s just pretend it becomes false if not yet set.
                    // self.macos_accessibility_granted = Some(check_macos_accessibility());
                    // We'll manually set it for demonstration purposes in a real scenario.
                    // For now, let\'s just show the message.
                }

                match self.macos_accessibility_granted {
                    Some(true) => {
                        ui.colored_label(egui::Color32::GREEN, "macOS Accessibility permissions appear to be granted.");
                    }
                    Some(false) => {
                        ui.colored_label(egui::Color32::RED, "macOS Accessibility permissions are NOT granted.");
                        ui.label("To use this application fully, please grant Accessibility access.");
                        ui.label("Go to System Settings > Privacy & Security > Accessibility.");
                        ui.label("Click the '+' button, find this application (or your terminal if running via 'cargo run'), and enable it.");
                        if ui.button("Open Accessibility Settings").clicked() {
                            // Try to open the settings pane
                            // This is platform-specific and might need a crate or direct OS calls.
                            // For macOS:
                            let _ = std::process::Command::new("open")
                                .arg("x-apple.systempreferences:com.apple.preference.security?Privacy_Accessibility")
                                .status();
                        }
                    }
                    None => {
                         // Still unknown, show a button to manually trigger a "check" or guide
                        ui.label("macOS Accessibility permission status is unknown.");
                        ui.label("Please ensure permissions are granted as per instructions above.");
                         if ui.button("Re-check Accessibility (Simulated - Set to Denied for Demo)").clicked() {
                            self.macos_accessibility_granted = Some(false); // Simulate finding it's denied
                        }
                        if ui.button("Simulate Permission Granted").clicked() {
                            self.macos_accessibility_granted = Some(true);
                        }
                    }
                }
            } else {
                ui.label("Not on macOS, no specific accessibility permission check needed here.");
            }

            ui.separator();
            ui.heading("Event Listener Control");

            if self.rdev_listener_handle.is_none() { // If listener is not running
                if ui.button("Start Listener").clicked() {
                    let (gui_tx, gui_rx) = channel::<RdevThreadMessage>();
                    self.rdev_gui_rx = Some(gui_rx);
                    
                    let thread_gui_tx_for_spawn = gui_tx.clone();
                    let use_grab = is_running_on_wayland();

                    if use_grab {
                        self.listener_status = "Starting listener (Wayland mode using grab)...".to_string();
                        println!("Attempting to start rdev listener in Wayland (grab) mode.");
                    } else {
                        self.listener_status = "Starting listener (X11 mode using listen)...".to_string();
                        println!("Attempting to start rdev listener in X11 (listen) mode.");
                    }
                    self.last_event_summary = "Waiting for events...".to_string();

                    let handle = thread::spawn(move || {
                        let event_tx = thread_gui_tx_for_spawn.clone(); // For events
                        let status_tx = thread_gui_tx_for_spawn;      // For Started and Error/Stopped

                        // Get display size
                        let (screen_width, screen_height) = match rdev::display_size() {
                            Ok((w, h)) => (w, h),
                            Err(e) => {
                                let err_msg = format!("Failed to get display size: {:?}. Edge detection will be unreliable.", e);
                                eprintln!("{}", err_msg);
                                // Send an error, but we might still try to start the listener without screen info
                                // or with (0,0) which would make edge detection not work.
                                // For now, let's send the error and stop the thread to make it clear.
                                status_tx.send(RdevThreadMessage::Error(err_msg)).unwrap_or_default();
                                return;
                            }
                        };
                        // Send Started message with actual dimensions
                        status_tx.send(RdevThreadMessage::Started { width: screen_width as u32, height: screen_height as u32 }).unwrap_or_default();

                        if use_grab {
                            // Wayland: Use rdev::grab()
                            println!("rdev listener thread: Using GRAB (Wayland mode).");
                            let grab_callback = move |event: RdevEvent| -> Option<RdevEvent> {
                                if event_tx.send(RdevThreadMessage::Event(event.clone())).is_err() {
                                    println!("rdev (grab): GUI channel closed, can't send event. Listener continues.");
                                    // To stop grab, the thread would need a signal to terminate itself.
                                    // For now, if channel is closed, events are just dropped by the send.
                                }
                                Some(event) // Pass the event through
                            };
                            if let Err(error) = rdev::grab(grab_callback) {
                                let error_msg = format!(
                                    "Wayland Listener (grab) error: {:?}. Ensure correct permissions (e.g., user in 'input' group or run as root).",
                                    error
                                );
                                eprintln!("rdev grab error: {}", error_msg);
                                status_tx.send(RdevThreadMessage::Error(error_msg)).unwrap_or_default();
                            } else {
                                println!("rdev grab finished without an explicit error.");
                                status_tx.send(RdevThreadMessage::Stopped).unwrap_or_default();
                            }
                        } else {
                            // X11: Use rdev::listen()
                            println!("rdev listener thread: Using LISTEN (X11 mode).");
                            if let Err(error) = rdev::listen(move |event| {
                                if event_tx.send(RdevThreadMessage::Event(event)).is_err() {
                                    println!("rdev (listen): GUI channel closed, can't send event. Listener continues.");
                                }
                            }) {
                                let error_msg = format!("X11 Listener (listen) error: {:?}", error);
                                eprintln!("rdev listen error: {}", error_msg);
                                status_tx.send(RdevThreadMessage::Error(error_msg)).unwrap_or_default();
                            } else {
                                println!("rdev listen finished without an explicit error.");
                                status_tx.send(RdevThreadMessage::Stopped).unwrap_or_default();
                            }
                        }
                    });
                    self.rdev_listener_handle = Some(handle);
                }
            } else { // If listener IS running
                if ui.button("Stop Listener").clicked() {
                    // Stopping a blocking rdev::listen is tricky.
                    // rdev doesn't offer a direct API to stop listen().
                    // The most straightforward way with current rdev is to drop the JoinHandle, which detaches the thread.
                    // The thread will continue running until rdev::listen errors out or the program exits.
                    // For a cleaner shutdown, the rdev thread would need to periodically check a flag 
                    // (e.g., via another channel `rdev_control_rx`)
                    // but rdev::listen itself is a blocking call, so it can't check a flag while blocked.
                    // So, for now, "Stop" is more like "Abandon listener thread and hope it exits on program close".
                    // A more robust solution would involve platform-specific thread interruption or a modified rdev.
                    
                    println!("Stop Listener clicked. Attempting to signal thread (currently not implemented for blocking rdev::listen).");
                    self.listener_status = "Stop request sent (actual stop depends on thread completion).".to_string();
                    
                    // If we had a control channel to the rdev thread:
                    // if let Some(tx) = &self.rdev_thread_tx {
                    //     tx.send(()).unwrap_or_default(); // Send a shutdown signal
                    // }

                    // For now, we can only really stop listening for *new* messages and take the handle.
                    // The thread itself will run until rdev::listen finishes (likely on error or app exit).
                    if let Some(handle) = self.rdev_listener_handle.take() {
                        // We could try to join with a timeout, but a blocking listen() won't respect it.
                        // For now, we just take the handle. The thread keeps running.
                        // handle.join().ok(); // This would block the GUI if the thread doesn't exit.
                        println!("Listener thread handle taken. GUI will no longer process its messages after this update loop.");
                    }
                    // Clear the sender to the rdev thread as we are "stopping" it.
                    self.rdev_thread_tx = None; 
                    // We keep rdev_gui_rx to drain any final messages, but then it should ideally be cleared or handled.
                    // self.rdev_gui_rx = None; // Or handle this more gracefully.
                    
                    // Simulate a stopped status for the UI, though the thread might still be technically running.
                    // The next time update runs and if the thread did stop and sent a message, it will update.
                    self.listener_status = "Listener abandoned by GUI. May still run until app exit.".to_string();
                }
            }

            ui.separator();
            ui.label(format!("Listener Status: {}", self.listener_status));
            ui.label(format!("Last Event: {}", self.last_event_summary));

            ui.separator();
            ui.heading("Mouse & Screen Info");
            ui.label(format!("Screen Dimensions: {}x{}", self.screen_width, self.screen_height));
            ui.label(format!("Mouse Position: ({:.0}, {:.0})", self.current_mouse_x, self.current_mouse_y));
            ui.label(format!("Edge Status: {}", self.edge_status));

            // --- Networking UI Placeholder ---
            ui.separator();
            ui.heading("Networking");

            ui.label("My Connection Details:");
            ui.horizontal(|ui| {
                ui.label("Local IP Address:");
                // Make the IP address selectable so the user can copy it
                let mut ip_to_show = self.my_local_ip.clone();
                ui.add(egui::TextEdit::singleline(&mut ip_to_show).interactive(false));
            });
            
            ui.separator();
            ui.label("Connect to Peer:");
            ui.horizontal(|ui| {
                ui.label("Peer Address/ID (e.g., 127.0.0.1:7878):");
                ui.add_enabled(!self.is_connected && self.connection_thread_handle.is_none(), 
                    egui::TextEdit::singleline(&mut self.peer_address_input)
                );
            });

            if self.connection_thread_handle.is_some() {
                ui.label("Processing connection attempt...");
            } else if !self.is_connected {
                if ui.button("Connect").clicked() {
                    if !self.peer_address_input.is_empty() {
                        self.connection_status = format!("Attempting to connect to {}...", self.peer_address_input);
                        let (conn_tx, conn_rx) = channel::<ConnectionThreadMessage>();
                        self.connection_gui_rx = Some(conn_rx);
                        let peer_addr_clone = self.peer_address_input.clone();
                        
                        let handle = thread::spawn(move || {
                            println!("Connection thread: Attempting to connect to {}", peer_addr_clone);
                            match TcpStream::connect(&peer_addr_clone) {
                                Ok(stream) => {
                                    println!("Connection thread: Successfully connected to {}", peer_addr_clone);
                                    // Set non-blocking or timeouts for the stream if needed for later operations
                                    // stream.set_nonblocking(true).expect("set_nonblocking call failed");
                                    conn_tx.send(ConnectionThreadMessage::Connected(stream)).unwrap_or_default();
                                }
                                Err(e) => {
                                    eprintln!("Connection thread: Failed to connect to {}: {}", peer_addr_clone, e);
                                    conn_tx.send(ConnectionThreadMessage::ConnectionFailed(e.to_string())).unwrap_or_default();
                                }
                            }
                        });
                        self.connection_thread_handle = Some(handle);
                    } else {
                        self.connection_status = "Error: Peer address is empty.".to_string();
                    }
                }
            } else { // is_connected
                if ui.button("Disconnect").clicked() {
                    if let Some(stream) = self.tcp_stream.take() {
                        println!("Disconnecting from peer...");
                        if let Err(e) = stream.shutdown(std::net::Shutdown::Both) {
                            eprintln!("Error shutting down TCP stream: {}", e);
                        }
                        // The stream is dropped here, closing the connection.
                    }
                    self.is_connected = false;
                    self.connection_status = "Disconnected".to_string();
                    // self.peer_address_input.clear(); // Optionally clear input on disconnect
                    // If a connection thread was somehow still around (shouldn't be if connected), handle it.
                    if let Some(handle) = self.connection_thread_handle.take() {
                        handle.join().expect("Connection thread (during disconnect) failed to join");
                    }
                }
            }
            ui.label(format!("Connection Status: {}", self.connection_status));
            // --- End Networking UI Placeholder ---

        });

        // Request a repaint if the listener might be active, to process messages
        if self.rdev_listener_handle.is_some() || self.connection_thread_handle.is_some() {
            ctx.request_repaint();
        }
    }
}

fn main() -> Result<(), eframe::Error> {
    let options = eframe::NativeOptions {
        viewport: egui::ViewportBuilder::default().with_inner_size([600.0, 800.0]), // Increased height a bit
        ..Default::default()
    };
    eframe::run_native(
        "Rust KVM Experiment",
        options,
        Box::new(|_cc| Box::<MyApp>::default()),
    )
}

// Placeholder for actual permission check function
// fn check_macos_accessibility() -> bool {
//     // This is the tricky part.
//     // One way is to try a minimal rdev::listen or rdev::grab in a non-blocking
//     // or very short-lived thread and see if it errors out with a permission-denied error.
//     // rdev::listen itself is blocking. rdev::grab with a feature flag might be better.
//     //
//     // Example (conceptual, rdev::listen is blocking!):
//     // std::thread::spawn(|| {
//     //     if let Err(e) = rdev::listen(|_| {}) {
//     //         // Check error type for permission denied
//     //         // This is difficult because listen is blocking and designed to run for a long time.
//     //         // return false;
//     //     }
//     //     // return true; if it didn't error in a way that indicates denial
//     // }).join().unwrap_or(false)
//     //
//     // A better approach for macOS might be to use the `IOKit` or other system frameworks
//     // to check if the current process has the necessary entitlements/permissions,
//     // or if an event tap can be successfully created.
//     //
//     // For now, return false to show the message.
//     false
// }

// Previous rdev listener code (to be integrated later)
/*
use rdev::{listen, Event, EventType, Key, Button};

fn run_rdev_listener() {
    println!("Starting event listener (from GUI context)...");
    if let Err(error) = listen(rdev_callback) {
        println!("Error in rdev listener: {:?}", error);
    }
}

fn rdev_callback(event: Event) {
    // This callback will likely need to send events to the GUI thread
    // using something like an mpsc channel, or update shared state
    // if the GUI needs to react to these events.
    // For now, just print.
    match event.event_type {
        EventType::MouseMove { x, y } => {
            // println!("Mouse_Move_Detected");
        }
        EventType::KeyPress(key) => {
            println!("GUI: Key_Press: {:?}", key);
            if let Some(name) = event.name {
                println!("  GUI: Resolved_Name: {}", name);
            }
        }
        // ... other event types ...
        _ => println!("GUI: Other_Event: {:?}"),
    }
}
*/<|MERGE_RESOLUTION|>--- conflicted
+++ resolved
@@ -1,11 +1,8 @@
 use eframe::egui;
 use std::sync::mpsc::{channel, Sender, Receiver};
 use std::thread::{self, JoinHandle};
-<<<<<<< HEAD
 use std::env; // Added for Wayland detection
-=======
 use std::net::TcpStream; // Added for TCP connection
->>>>>>> 8d7bb7e9
 
 // Import rdev types needed for the listener functionality
 // (These were previously commented out at the bottom or in a different scope)
@@ -72,7 +69,12 @@
     Event(RdevEvent),
     Error(String),
     Started { width: u32, height: u32 },
-    // Stopped, // Removed as it's not currently used and causes a dead_code warning
+    Stopped,
+}
+
+// Helper function to check for Wayland environment
+fn is_running_on_wayland() -> bool {
+    env::var("WAYLAND_DISPLAY").is_ok()
 }
 
 // --- New messages for Connection Thread ---
@@ -83,11 +85,6 @@
     Disconnected,
 }
 // --- End Connection Thread Messages ---
-
-// Helper function to check for Wayland environment
-fn is_running_on_wayland() -> bool {
-    env::var("WAYLAND_DISPLAY").is_ok()
-}
 
 struct MyApp {
     value: i32, // Placeholder
